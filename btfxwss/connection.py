# Import Built-Ins
import logging
import json
import time
import ssl
import hashlib
import hmac
from multiprocessing import Queue
from threading import Thread, Event, Timer
from collections import OrderedDict

# Import Third-Party
import websocket

# Import Homebrew

# Init Logging Facilities
log = logging.getLogger(__name__)


class WebSocketConnection(Thread):
    """Websocket Connection Thread

    Inspired heavily by ekulyk's PythonPusherClient Connection Class
    https://github.com/ekulyk/PythonPusherClient/blob/master/pusherclient/connection.py

    It handles all low-level system messages, such a reconnects, pausing of
    activity and continuing of activity.
    """
    def __init__(self, *args, url=None, timeout=None, sslopt=None,
                 reconnect_interval=None, log_level=None, **kwargs):
        """Initialize a WebSocketConnection Instance.

        :param data_q: Queue(), connection to the Client Class
        :param args: args for Thread.__init__()
        :param url: websocket address, defaults to v2 websocket.
        :param timeout: timeout for connection; defaults to 10s
        :param reconnect_interval: interval at which to try reconnecting;
                                   defaults to 10s.
        :param log_level: logging level for the connection Logger. Defaults to
                          logging.INFO.
        :param kwargs: kwargs for Thread.__ini__()
        """
        # Queue used to pass data up to BTFX client
        self.q = Queue()

        # Connection Settings
        self.socket = None
        self.url = url if url else 'wss://api.bitfinex.com/ws/2'
        self.sslopt = sslopt if sslopt else {}

        # Dict to store all subscribe commands for reconnects
        self.channel_configs = OrderedDict()

        # Connection Handling Attributes
        self.connected = Event()
        self.disconnect_called = Event()
        self.reconnect_required = Event()
        self.reconnect_interval = reconnect_interval if reconnect_interval else 10
        self.paused = Event()

        # Setup Timer attributes
        # Tracks API Connection & Responses
        self.ping_timer = None
        self.ping_interval = 120

        # Tracks Websocket Connection
        self.connection_timer = None
        self.connection_timeout = timeout if timeout else 10

        # Tracks responses from send_ping()
        self.pong_timer = None
        self.pong_received = False
        self.pong_timeout = 30

        self.log = logging.getLogger(self.__module__)
        if log_level == logging.DEBUG:
            websocket.enableTrace(True)
        self.log.setLevel(level=log_level if log_level else logging.INFO)

        # Call init of Thread and pass remaining args and kwargs
        Thread.__init__(self)
        self.daemon = True

    def disconnect(self):
        """Disconnects from the websocket connection and joins the Thread.

        :return:
        """
        self.log.debug("disconnect(): Disconnecting from API..")
        self.reconnect_required.clear()
        self.disconnect_called.set()
        if self.socket:
            self.socket.close()
        self.join(timeout=1)

    def reconnect(self):
        """Issues a reconnection by setting the reconnect_required event.

        :return:
        """
        # Reconnect attempt at self.reconnect_interval
        self.log.debug("reconnect(): Initialzion reconnect sequence..")
        self.connected.clear()
        self.reconnect_required.set()
        if self.socket:
            self.socket.close()

    def _connect(self):
        """Creates a websocket connection.

        :return:
        """
        self.log.debug("_connect(): Initializing Connection..")
        self.socket = websocket.WebSocketApp(
            self.url,
            on_open=self._on_open,
            on_message=self._on_message,
            on_error=self._on_error,
            on_close=self._on_close
        )

        if 'ca_certs' not in self.sslopt.keys():
            ssl_defaults = ssl.get_default_verify_paths()
            self.sslopt['ca_certs'] = ssl_defaults.cafile

        self.log.debug("_connect(): Starting Connection..")
        self.socket.run_forever(sslopt=self.sslopt)

        while self.reconnect_required.is_set():
            if not self.disconnect_called.is_set():
                self.log.info("Attempting to connect again in %s seconds."
                              % self.reconnect_interval)
                self.state = "unavailable"
                time.sleep(self.reconnect_interval)

                # We need to set this flag since closing the socket will
                # set it to False
                self.socket.keep_running = True
                self.socket.run_forever(sslopt=self.sslopt)

    def run(self):
        """Main method of Thread.

        :return:
        """
        self.log.debug("run(): Starting up..")
        self._connect()

    def _on_message(self, ws, message):
        """Handles and passes received data to the appropriate handlers.

        :return:
        """
        self._stop_timers()

        raw, received_at = message, time.time()
        self.log.debug("_on_message(): Received new message %s at %s",
                       raw, received_at)
        try:
            data = json.loads(raw)
        except json.JSONDecodeError:
            # Something wrong with this data, log and discard
            return

        # Handle data
        if isinstance(data, dict):
            # This is a system message
            self._system_handler(data, received_at)
        else:
            # This is a list of data
            if data[1] == 'hb':
                self._heartbeat_handler()
            else:
                self._data_handler(data, received_at)

        # We've received data, reset timers
        self._start_timers()

    def _on_close(self, ws, *args):
        self.log.info("Connection closed")
        self.connected.clear()
        self._stop_timers()

    def _on_open(self, ws):
        self.log.info("Connection opened")
        self.connected.set()
        self.send_ping()
        self._start_timers()
        if self.reconnect_required.is_set():
            self.log.info("_on_open(): Connection reconnected, re-subscribing..")
            self._resubscribe(soft=False)

    def _on_error(self, ws, error):
        self.log.info("Connection Error - %s", error)
        self.reconnect_required.set()
        self.connected.clear()

    def _stop_timers(self):
        """Stops ping, pong and connection timers.

        :return:
        """
        if self.ping_timer:
            self.ping_timer.cancel()

        if self.connection_timer:
            self.connection_timer.cancel()

        if self.pong_timer:
            self.pong_timer.cancel()
        self.log.debug("_stop_timers(): Timers stopped.")

    def _start_timers(self):
        """Resets and starts timers for API data and connection.

        :return:
        """
        self.log.debug("_start_timers(): Resetting timers..")
        self._stop_timers()

        # Sends a ping at ping_interval to see if API still responding
        self.ping_timer = Timer(self.ping_interval, self.send_ping)
        self.ping_timer.start()

        # Automatically reconnect if we didnt receive data
        self.connection_timer = Timer(self.connection_timeout,
                                      self._connection_timed_out)
        self.connection_timer.start()

    def send_ping(self):
        """Sends a ping message to the API and starts pong timers.

        :return:
        """
        self.log.debug("send_ping(): Sending ping to API..")
        self.socket.send(json.dumps({'event': 'ping'}))
        self.pong_timer = Timer(self.pong_timeout, self._check_pong)
        self.pong_timer.start()

    def _check_pong(self):
        """Checks if a Pong message was received.

        :return:
        """
        self.pong_timer.cancel()
        if self.pong_received:
            self.log.debug("_check_pong(): Pong received in time.")
            self.pong_received = False
        else:
            # reconnect
            self.log.debug("_check_pong(): Pong not received in time."
                           "Issuing reconnect..")
            self.reconnect()

<<<<<<< HEAD
    def send(self, api_key=None, secret=None, list_data=None, auth=False, **kwargs):
=======
    def send(self,api_key=None, secret=None, list_data=None, auth=False, **kwargs):
>>>>>>> 7446fa79
        """Sends the given Payload to the API via the websocket connection.

        :param kwargs: payload paarameters as key=value pairs
        :return:
        """
        if auth:
            nonce = str(int(time.time() * 10000000))
            auth_string = 'AUTH' + nonce
            auth_sig = hmac.new(secret.encode(), auth_string.encode(),
                                hashlib.sha384).hexdigest()

            payload = {'event': 'auth', 'apiKey': api_key, 'authSig': auth_sig,
                       'authPayload': auth_string, 'authNonce': nonce}
<<<<<<< HEAD
=======

>>>>>>> 7446fa79
            payload = json.dumps(payload)
        elif list_data:
            payload = json.dumps(list_data)
        else:
            payload = json.dumps(kwargs)
        self.log.debug("send(): Sending payload to API: %s", payload)
        try:
            self.socket.send(payload)
        except websocket.WebSocketConnectionClosedException:
            self.log.error("send(): Did not send out payload %s - client not connected. ", kwargs)

    def pass_to_client(self, event, data, *args):
        """Passes data up to the client via a Queue().

        :param event:
        :param data:
        :param args:
        :return:
        """
        self.q.put((event, data, *args))

    def _connection_timed_out(self):
        """Issues a reconnection if the connection timed out.

        :return:
        """
        self.log.debug("_connection_timed_out(): Fired! Issuing reconnect..")
        self.reconnect()

    def _pause(self):
        """Pauses the connection.

        :return:
        """
        self.log.debug("_pause(): Setting paused() Flag!")
        self.paused.set()

    def _unpause(self):
        """Unpauses the connection.

        Send a message up to client that he should re-subscribe to all
        channels.

        :return:
        """
        self.log.debug("_unpause(): Clearing paused() Flag!")
        self.paused.clear()
        self.log.debug("_unpause(): Re-subscribing softly..")
        self._resubscribe(soft=True)

    def _heartbeat_handler(self):
        """Handles heartbeat messages.

        :return:
        """
        # Restart our timers since we received some data
        self.log.debug("_heartbeat_handler(): Received a heart beat "
                       "from connection!")
        self._start_timers()

    def _pong_handler(self):
        """Handle a pong response.

        :return:
        """
        # We received a Pong response to our Ping!
        self.log.debug("_pong_handler(): Received a Pong message!")
        self.pong_received = True

    def _system_handler(self, data, ts):
        """Distributes system messages to the appropriate handler.

        System messages include everything that arrives as a dict,
        or a list containing a heartbeat.

        :param data:
        :param ts:
        :return:
        """
        self.log.debug("_system_handler(): Received a system message: %s", data)
        # Unpack the data
        event = data.pop('event')
        if event == 'pong':
            self.log.debug("_system_handler(): Distributing %s to _pong_handler..",
                      data)
            self._pong_handler()
        elif event == 'info':
            self.log.debug("_system_handler(): Distributing %s to _info_handler..",
                      data)
            self._info_handler(data)
        elif event == 'error':
            self.log.debug("_system_handler(): Distributing %s to _error_handler..",
                      data)
            self._error_handler(data)
        elif event in ('subscribed', 'unsubscribed', 'conf', 'auth', 'unauth'):
            self.log.debug("_system_handler(): Distributing %s to "
                           "_response_handler..", data)
            self._response_handler(event, data, ts)
        else:
            self.log.error("Unhandled event: %s, data: %s", event, data)

    def _response_handler(self, event, data, ts):
        """Handles responses to (un)subscribe and conf commands.

        Passes data up to client.

        :param data:
        :param ts:
        :return:
        """
        self.log.debug("_response_handler(): Passing %s to client..", data)
        self.pass_to_client(event, data, ts)

    def _info_handler(self, data):
        """Handles INFO messages from the API and issues relevant actions.

        :param data:
        :param ts:
        :return:
        """
        codes = {'20051': self.reconnect, '20060': self._pause,
                 '20061': self._unpause}
        info_message = {'20051': 'Stop/Restart websocket server '
                                 '(please try to reconnect)',
                        '20060': 'Refreshing data from the trading engine; '
                                 'please pause any acivity.',
                        '20061': 'Done refreshing data from the trading engine.'
                                 ' Re-subscription advised.'}
        try:
            self.log.info(info_message[data['code']])
            codes[data['code']]()
        except KeyError:
            # Unknonw info code, log it
            return

    def _error_handler(self, data):
        """Handles Error messages and logs them accordingly.

        :param data:
        :param ts:
        :return:
        """
        errors = {10000: 'Unknown event',
                  10001: 'Unknown pair',
                  10300: 'Subscription Failed (generic)',
                  10301: 'Already Subscribed',
                  10302: 'Unknown channel',
                  10400: 'Subscription Failed (generic)',
                  10401: 'Not subscribed',
                  }
        try:
            self.log.error(errors[data['code']])
        except KeyError:
            # Unknown error code, log it and reconnect.
            self.log.error("Received unknown error Code in message %s! "
                           "Reconnecting..", data)

    def _data_handler(self, data, ts):
        """Handles data messages by passing them up to the client.

        :param data:
        :param ts:
        :return:
        """
        # Pass the data up to the Client
        self.log.debug("_data_handler(): Passing %s to client..",
                  data)
        self.pass_to_client('data', data, ts)

    def _resubscribe(self, soft=False):
        """Resubscribes to all channels found in self.channel_configs.

        :param soft: if True, unsubscribes first.
        :return: None
        """
        q_list = []
        while True:
            try:
                identifier, q = self.channel_configs.popitem(last=True if soft else False)
            except KeyError:
                break
            if identifier == 'auth':
                self.send(**q, auth=True)
                continue

            q_list.append((identifier, q.copy()))
            if soft:
                q['event'] = 'unsubscribe'
            self.send(**q)

        # Resubscribe for soft start.
        if soft:
            for identifier, q in reversed(q_list):
                self.channel_configs[identifier] = q
                self.send(**q)
        else:
            for identifier, q in q_list:
                self.channel_configs[identifier] = q<|MERGE_RESOLUTION|>--- conflicted
+++ resolved
@@ -253,11 +253,8 @@
                            "Issuing reconnect..")
             self.reconnect()
 
-<<<<<<< HEAD
     def send(self, api_key=None, secret=None, list_data=None, auth=False, **kwargs):
-=======
-    def send(self,api_key=None, secret=None, list_data=None, auth=False, **kwargs):
->>>>>>> 7446fa79
+
         """Sends the given Payload to the API via the websocket connection.
 
         :param kwargs: payload paarameters as key=value pairs
@@ -271,10 +268,6 @@
 
             payload = {'event': 'auth', 'apiKey': api_key, 'authSig': auth_sig,
                        'authPayload': auth_string, 'authNonce': nonce}
-<<<<<<< HEAD
-=======
-
->>>>>>> 7446fa79
             payload = json.dumps(payload)
         elif list_data:
             payload = json.dumps(list_data)
