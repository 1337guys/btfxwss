--- conflicted
+++ resolved
@@ -1,10 +1,7 @@
 from distutils.core import setup
 
-<<<<<<< HEAD
+
 setup(name='btfxwss', version='1.1.6', author='Nils Diefenbach',
-=======
-setup(name='btfxwss', version='1.2.0b1', author='Nils Diefenbach',
->>>>>>> 43ac5391
       author_email='23okrs20+pypi@mykolab.com',
       url="https://github.com/nlsdfnbch/bitfinex_wss", license='LICENCSE',
       packages=['btfxwss'], install_requires=['websocket-client'],
